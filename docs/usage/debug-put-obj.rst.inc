.. _borg_debug-put-obj:

borg debug-put-obj
------------------
::

<<<<<<< HEAD
    usage: borg debug-put-obj [-h] [-v] [--debug] [--lock-wait N] [--show-version]
                              [--show-rc] [--no-files-cache] [--umask M]
                              [--remote-path PATH]
=======
    usage: borg debug-put-obj [-h] [--critical] [--error] [--warning] [--info]
                              [--debug] [--lock-wait N] [--show-rc]
                              [--no-files-cache] [--umask M] [--remote-path PATH]
>>>>>>> 6a3f2d78
                              [REPOSITORY] PATH [PATH ...]
    
    put file(s) contents into the repository
    
    positional arguments:
      REPOSITORY            repository to use
      PATH                  file(s) to read and create object(s) from
    
    optional arguments:
      -h, --help            show this help message and exit
      --critical            work on log level CRITICAL
      --error               work on log level ERROR
      --warning             work on log level WARNING (default)
      --info, -v, --verbose
                            work on log level INFO
      --debug               work on log level DEBUG
      --lock-wait N         wait for the lock, but max. N seconds (default: 1).
      --show-version        show/log the borg version
      --show-rc             show/log the return code (rc)
      --no-files-cache      do not load/update the file metadata cache used to
                            detect unchanged files
      --umask M             set umask to M (local and remote, default: 0077)
      --remote-path PATH    set remote path to executable (default: "borg")
    
Description
~~~~~~~~~~~

This command puts objects into the repository.<|MERGE_RESOLUTION|>--- conflicted
+++ resolved
@@ -4,15 +4,10 @@
 ------------------
 ::
 
-<<<<<<< HEAD
-    usage: borg debug-put-obj [-h] [-v] [--debug] [--lock-wait N] [--show-version]
+    usage: borg debug-put-obj [-h] [--critical] [--error] [--warning] [--info]
+                              [--debug] [--lock-wait N] [--show-version]
                               [--show-rc] [--no-files-cache] [--umask M]
                               [--remote-path PATH]
-=======
-    usage: borg debug-put-obj [-h] [--critical] [--error] [--warning] [--info]
-                              [--debug] [--lock-wait N] [--show-rc]
-                              [--no-files-cache] [--umask M] [--remote-path PATH]
->>>>>>> 6a3f2d78
                               [REPOSITORY] PATH [PATH ...]
     
     put file(s) contents into the repository
