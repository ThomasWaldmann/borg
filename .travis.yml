sudo: required

language: python

cache:
    directories:
        - $HOME/.cache/pip

# note: use py 3.5.2, it has lzma support. 3.5(.0) on travis.org/trusty does not.
matrix:
    include:
        - python: 3.4
          os: linux
          dist: trusty
          env: TOXENV=py34
        - python: 3.5.2
          os: linux
          dist: trusty
          env: TOXENV=py35
        - python: 3.6-dev
          os: linux
          dist: trusty
          env: TOXENV=py36
        - python: 3.4
          os: linux
          dist: trusty
          env: TOXENV=flake8
        - language: generic
          os: osx
          osx_image: xcode6.4
          env: TOXENV=py34
        - language: generic
          os: osx
          osx_image: xcode6.4
          env: TOXENV=py35
    allow_failures:
<<<<<<< HEAD
        - python: 3.6-dev
=======
        - os: osx
>>>>>>> cda88e12

install:
    - ./.travis/install.sh

script:
    - ./.travis/run.sh

after_success:
    - ./.travis/upload_coverage.sh

notifications:
    irc:
        channels:
            - "irc.freenode.org#borgbackup"
        use_notice: true
        skip_join: true<|MERGE_RESOLUTION|>--- conflicted
+++ resolved
@@ -34,11 +34,7 @@
           osx_image: xcode6.4
           env: TOXENV=py35
     allow_failures:
-<<<<<<< HEAD
-        - python: 3.6-dev
-=======
         - os: osx
->>>>>>> cda88e12
 
 install:
     - ./.travis/install.sh
